--- conflicted
+++ resolved
@@ -7,11 +7,7 @@
 pub use standard::StandardBootstrapKey;
 
 pub(crate) mod fourier;
-<<<<<<< HEAD
 pub(crate) mod standard;
-=======
-mod standard;
->>>>>>> f4445e45
 
 #[cfg(all(test, feature = "multithread"))]
 mod test {
